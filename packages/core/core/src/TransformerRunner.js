--- conflicted
+++ resolved
@@ -67,23 +67,20 @@
     }
 
     let input = new Asset({
-      id: hash,
+      // If the transformer request passed code rather than a filename,
+      // use a hash as the base for the id to ensure it is unique.
+      idBase: req.code ? hash : req.filePath,
       filePath: req.filePath,
       type: path.extname(req.filePath).slice(1),
       ast: null,
-<<<<<<< HEAD
-      code,
-      env: req.env,
-      sideEffects: req.sideEffects
-=======
       content,
       hash,
       env: req.env,
       stats: {
         time: 0,
         size
-      }
->>>>>>> dc710609
+      },
+      sideEffects: req.sideEffects
     });
 
     let pipeline = await this.config.getTransformers(req.filePath);
@@ -92,24 +89,6 @@
       pipeline,
       cacheEntry
     );
-
-    // If the transformer request passed code rather than a filename,
-    // use a hash as the id to ensure it is unique.
-<<<<<<< HEAD
-    // if (req.code) {
-    //   for (let asset of assets) {
-    //     asset.id = asset.outputHash;
-    //   }
-    // }
-=======
-    if (req.code) {
-      for (let asset of assets) {
-        asset.id = md5FromString(
-          nullthrows(asset.hash) + JSON.stringify(asset.env)
-        );
-      }
-    }
->>>>>>> dc710609
 
     cacheEntry = {
       filePath: req.filePath,
