// @flow
import semver from 'semver';
import generate from '@babel/generator';
import {Transformer} from '@parcel/plugin';
import collectDependencies from './visitors/dependencies';
import envVisitor from './visitors/env';
import fsVisitor from './visitors/fs';
import insertGlobals from './visitors/globals';
import {parse} from '@babel/parser';
import traverse from '@babel/traverse';
import * as walk from 'babylon-walk';
import * as babelCore from '@babel/core';
import {hoist} from '@parcel/scope-hoisting';

const IMPORT_RE = /\b(?:import\b|export\b|require\s*\()/;
const ENV_RE = /\b(?:process\.env)\b/;
const GLOBAL_RE = /\b(?:process|__dirname|__filename|global|Buffer|define)\b/;
const FS_RE = /\breadFileSync\b/;
const SW_RE = /\bnavigator\s*\.\s*serviceWorker\s*\.\s*register\s*\(/;
const WORKER_RE = /\bnew\s*(?:Shared)?Worker\s*\(/;

// Sourcemap extraction
// const SOURCEMAP_RE = /\/\/\s*[@#]\s*sourceMappingURL\s*=\s*([^\s]+)/;
// const DATA_URL_RE = /^data:[^;]+(?:;charset=[^;]+)?;base64,(.*)/;

function canHaveDependencies(code) {
  return (
    IMPORT_RE.test(code) ||
    GLOBAL_RE.test(code) ||
    SW_RE.test(code) ||
    WORKER_RE.test(code)
  );
}

export default new Transformer({
  canReuseAST(ast) {
    return ast.type === 'babel' && semver.satisfies(ast.version, '^7.0.0');
  },

  async parse(asset /*, config , options */) {
<<<<<<< HEAD
    // if (
    //   !canHaveDependencies(asset.code) &&
    //   !ENV_RE.test(asset.code) &&
    //   !FS_RE.test(asset.code)
    // ) {
    //   return null;
    // }
=======
    let code = await asset.getCode();
    if (!canHaveDependencies(code) && !ENV_RE.test(code) && !FS_RE.test(code)) {
      return null;
    }
>>>>>>> dc710609

    return {
      type: 'babel',
      version: '7.0.0',
      isDirty: false,
      program: parse(code, {
        filename: this.name,
        allowReturnOutsideFunction: true,
        strictMode: false,
        sourceType: 'module',
        plugins: ['exportDefaultFrom', 'exportNamespaceFrom', 'dynamicImport']
      })
    };
  },

  async transform(asset) {
    asset.type = 'js';
    if (!asset.ast) {
      return [asset];
    }

    let ast = asset.ast;
    let code = await asset.getCode();

    // Inline environment variables
    if (!asset.env.isNode() && ENV_RE.test(code)) {
      walk.simple(ast.program, envVisitor, asset);
    }

    // Collect dependencies
    if (canHaveDependencies(code) || ast.isDirty) {
      walk.ancestor(ast.program, collectDependencies, asset);
    }

    if (!asset.env.isNode()) {
      // Inline fs calls
      let fsDep = asset
        .getDependencies()
        .find(dep => dep.moduleSpecifier === 'fs');
      if (fsDep && FS_RE.test(code)) {
        // Check if we should ignore fs calls
        // See https://github.com/defunctzombie/node-browser-resolve#skip
        let pkg = await asset.getPackage();
        let ignore =
          pkg &&
          pkg.browser &&
          typeof pkg.browser === 'object' &&
          pkg.browser.fs === false;

        if (!ignore) {
          traverse(ast.program, fsVisitor, null, asset);
        }
      }

      // Insert node globals
      if (GLOBAL_RE.test(code)) {
        asset.meta.globals = new Map();
        walk.ancestor(ast.program, insertGlobals, asset);
      }
    }

    hoist(asset);

    // Convert ES6 modules to CommonJS
<<<<<<< HEAD
    // if (asset.meta.isES6Module) {
    //   let res = babelCore.transformFromAst(ast.program, asset.code, {
    //     code: false,
    //     ast: true,
    //     filename: asset.filePath,
    //     babelrc: false,
    //     configFile: false,
    //     plugins: [require('@babel/plugin-transform-modules-commonjs')]
    //   });

    //   ast.program = res.ast;
    //   ast.isDirty = true;
    // }
=======
    if (asset.meta.isES6Module) {
      let res = babelCore.transformFromAst(ast.program, code, {
        code: false,
        ast: true,
        filename: asset.filePath,
        babelrc: false,
        configFile: false,
        plugins: [require('@babel/plugin-transform-modules-commonjs')]
      });

      ast.program = res.ast;
      ast.isDirty = true;
    }
>>>>>>> dc710609

    return [asset];
  },

  async generate(asset /*, config, options*/) {
    let code = await asset.getCode();
    let res = {
      code
    };

    if (asset.ast && asset.ast.isDirty !== false) {
      let generated = generate(
        asset.ast.program,
        {
          // sourceMaps: options.sourceMaps,
          // sourceFileName: asset.relativeName
        },
        code
      );

      res.code = generated.code;
      // res.map = generated.map;
    }

    if (asset.meta.globals && asset.meta.globals.size > 0) {
      res.code =
        Array.from(asset.meta.globals.values())
          .map(g => (g ? g.code : ''))
          .join('\n') +
        '\n' +
        res.code;
    }
    delete asset.meta.globals;
    return res;
  }
});<|MERGE_RESOLUTION|>--- conflicted
+++ resolved
@@ -38,20 +38,10 @@
   },
 
   async parse(asset /*, config , options */) {
-<<<<<<< HEAD
-    // if (
-    //   !canHaveDependencies(asset.code) &&
-    //   !ENV_RE.test(asset.code) &&
-    //   !FS_RE.test(asset.code)
-    // ) {
+    let code = await asset.getCode();
+    // if (!canHaveDependencies(code) && !ENV_RE.test(code) && !FS_RE.test(code)) {
     //   return null;
     // }
-=======
-    let code = await asset.getCode();
-    if (!canHaveDependencies(code) && !ENV_RE.test(code) && !FS_RE.test(code)) {
-      return null;
-    }
->>>>>>> dc710609
 
     return {
       type: 'babel',
@@ -116,9 +106,8 @@
     hoist(asset);
 
     // Convert ES6 modules to CommonJS
-<<<<<<< HEAD
     // if (asset.meta.isES6Module) {
-    //   let res = babelCore.transformFromAst(ast.program, asset.code, {
+    //   let res = babelCore.transformFromAst(ast.program, code, {
     //     code: false,
     //     ast: true,
     //     filename: asset.filePath,
@@ -130,21 +119,6 @@
     //   ast.program = res.ast;
     //   ast.isDirty = true;
     // }
-=======
-    if (asset.meta.isES6Module) {
-      let res = babelCore.transformFromAst(ast.program, code, {
-        code: false,
-        ast: true,
-        filename: asset.filePath,
-        babelrc: false,
-        configFile: false,
-        plugins: [require('@babel/plugin-transform-modules-commonjs')]
-      });
-
-      ast.program = res.ast;
-      ast.isDirty = true;
-    }
->>>>>>> dc710609
 
     return [asset];
   },
